--- conflicted
+++ resolved
@@ -154,11 +154,7 @@
                     inter_times=torch.as_tensor(inter_times, dtype=torch.float32),
                     t_start=t_start,
                     mag=mag,
-<<<<<<< HEAD
                     extra_feat = torch.as_tensor(depth, dtype=torch.float32).unsqueeze(-1)
-=======
-                    extra_feat = torch.as_tensor(inter_times, dtype=torch.float32).unsqueeze(-1)
->>>>>>> a1b6b84a
                     )) 
             else:
                 sequences.append(Sequence(
