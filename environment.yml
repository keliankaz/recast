--- conflicted
+++ resolved
@@ -5,7 +5,6 @@
   - conda-forge
 dependencies:  
   - python=3.9
-<<<<<<< HEAD
   - ipywidgets
   - joblib
   - jupyter
@@ -22,20 +21,6 @@
   - obspy
   - cudatoolkit
   - pip
-=======
-  - ipywidgets==7.6.5
-  - joblib==1.1.0
-  - jupyter==1.0.0
-  - matplotlib==3.5.0
-  - numpy==1.21.2
-  - pandas==1.3.5
-  - pytorch==1.10
-  - scipy==1.7.3
-  - seaborn==0.11.2
-  - requests==2.27.1
-  - tqdm==4.62.3
-  - urllib3==1.26.8
->>>>>>> 13077785
   - pip:
     - pytorch-lightning==1.5.9
     - setuptools==59.5.0
